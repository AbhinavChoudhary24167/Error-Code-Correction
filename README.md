# Error-Code-Correction

See [docs/TestSummary.md](docs/TestSummary.md) for an overview of the simulator tests.

ECC for SRAM, studying the impact of ECC architectures on sustainability

Running the simulators now produces several structured result files in the
repository root:

- `comparison_results.json` – JSON variant of the BCH vs. Hamming results.
- `decoding_results.csv` / `decoding_results.json` – per-read decode logs.
- `ecc_stats.csv` / `ecc_stats.json` – aggregated ECC statistics.

These files are listed in `.gitignore` so that repeated runs do not clutter
your Git history.

Example of inspecting `ecc_stats.json` with `jq`:

```bash
$ jq '.ber' ecc_stats.json
0.000023
```

## Reliability report

The `eccsim` CLI can generate a reliability summary. The underlying
`compute_fit_pre` and `compute_fit_post` helpers now return a small dataclass
containing the nominal FIT value and an optional standard deviation. This makes
it straightforward to reason about uncertainty and report results as ranges
rather than single figures. Adding `--json` emits a machine-readable version
alongside the human table:

```bash
$ python eccsim.py reliability report --qcrit 1.2 --qs 0.25 --area 0.08 --flux-rel 1 --json
```

With `--json` the table is printed to stderr and the JSON object to stdout so it
can be piped directly into other tools.

<<<<<<< HEAD
## ESII metric

The repository includes helpers for computing the Environmental Sustainability
Improvement Index which relates reliability gains to carbon cost.  See
[docs/ESII.md](docs/ESII.md) for details on converting added wire area into an
embodied-carbon term and for examples of reporting ESII with the embodied
component included.
=======
Example of inspecting the uncertainty returned from ``compute_fit_post``:

```python
from fit import compute_fit_post, ecc_coverage_factory

fit = compute_fit_post(
    64,
    10.0,
    {2: {"adj": 5.0}},
    ecc_coverage_factory("SEC-DED"),
    scrub_interval_s=0.0,
    fit_bit_stddev=1.0,
    mbu_rates_stddev_by_k={2: {"adj": 0.5}},
)
print(f"FIT: {fit.nominal:.1f} ± {fit.stddev:.1f}")
```

## ESII metric

The `esii` command computes the Environmental Sustainability Improvement Index
from reliability gains and carbon costs. A helper function,
`embodied_from_wire_area`, can derive the embodied carbon term using the wire
geometry.

```bash
python eccsim.py esii --fit-base 1000 --fit-ecc 100 \
    --E-dyn 1 --E-leak 0.5 --ci 0.2 \
    --wire-area-mm2 0.05 --wire-factor-kg-per-mm2 3
```

You can alternatively pass `--EC-embodied` directly if the embodied carbon is
already known.
>>>>>>> 605c6796

## Running the BCH vs Hamming comparison

1. Compile the simulator:

   ```bash
   g++ -std=c++11 BCHvsHamming.cpp -o BCHvsHamming
   ```

2. Execute the binary:

   ```bash
   ./BCHvsHamming
   ```

The program prints a detailed report and writes `comparison_results.csv`
to the repository root containing a summary table of each test case.

## Running the 64-bit memory simulator

1. Compile the simulator:

   ```bash
   g++ -std=c++11 Hamming64bit128Gb.cpp -o Hamming64bit128Gb
   ```

2. Execute the binary:

   ```bash
   ./Hamming64bit128Gb
   ```

The built-in test suite now includes a `Million Word Dataset` stress test
which touches one million addresses using the simulator's write and read
operations. After completion, the program prints a short summary of how many
errors were corrected or detected during the test.
It also reports an estimated energy cost for all read operations using
constants derived from recent CMOS literature.

The simulator also provides an optional `One Million Read/Write Stress Test`
that sequentially writes and verifies one million random 64-bit words
without injecting faults. Set the environment variable `RUN_STRESS_TEST=1`
before running the binary to enable this check. It exercises the memory
allocator and decoder under a heavy access workload.

## Running the 32-bit memory simulator

1. Compile the simulator:

   ```bash
   g++ -std=c++11 Hamming32bit1Gb.cpp -o Hamming32bit1Gb
   ```

2. Execute the binary:

   ```bash
   ./Hamming32bit1Gb
   ```

The executable performs a sequence of built-in tests over a small 1 GB memory
space and prints a report summarizing the number of corrected and detected
errors.

## Running the SAT solver demo

1. Compile the solver:

   ```bash
   g++ -std=c++11 SAT.cpp -o SATDemo
   ```

2. Execute the binary:

   ```bash
   ./SATDemo
   ```

The program demonstrates various SAT checks for Hamming code conjectures and
prints solver statistics and example solutions to the console.

## Using the energy model

See [docs/EnergyModel.md](docs/EnergyModel.md) for a detailed explanation of the
`energy_model.py` script. From the repository root you can run:

```bash
python3 energy_model.py <parity_bits> [detected_errors]
```

The script estimates the energy required for a read operation based on the
number of parity bits and detected errors.

## Selecting an ECC scheme at runtime

`ecc_selector.py` chooses the most suitable error-correcting code from a
predefined table. It weighs the bit error rate, burst length, supply voltage,
energy budget per memory access and the minimum number of correctable bits
before suggesting an option.

```bash
python3 ecc_selector.py <ber> <burst_length> <vdd> <energy_budget> <required_bits> [--sustainability]
```

Passing `--sustainability` makes the selector prefer the lowest energy option
that still satisfies all constraints.

### Example

```bash
python3 ecc_selector.py 5e-6 2 0.7 1e-15 2
```

Example output:

```
Selected ECC_Type: TAEC
Code: (75,64)-I6
Correctable bits: 3
Burst tolerance: 3
Estimated energy per read: 9.750e-16 J
Supported VDD range: 0.4-0.8 V
```

These lines indicate the chosen code and its properties, allowing you to verify
that it meets your requirements.

### Parsing telemetry logs

`parse_telemetry.py` processes the decoder telemetry stored in CSV format. Pass
the log file via `--csv` and specify the process node and supply voltage using
`--node` and `--vdd`:

```bash
python3 parse_telemetry.py --csv tests/data/sample_secdaec.csv --node 16 --vdd 0.7
```

The script reports the total energy consumed and the energy required for each
correction in the log.

The Makefile also provides a convenience target called `epc-report` which
invokes `parse_telemetry.py` with the supplied arguments:

```bash
make epc-report CSV=tests/data/sample_secdaec.csv NODE=16 VDD=0.7
```

## Running the tests

Before executing the test suite make sure the Python dependencies are
installed:

```bash
pip install -r requirements.txt
```

Then run the tests using the Makefile:

```bash
make test
```

## Contributing

See [CONTRIBUTING.md](CONTRIBUTING.md) for instructions on building the
project with the provided Makefile and running the full test suite.

## License

This project is licensed under the [MIT License](LICENSE).<|MERGE_RESOLUTION|>--- conflicted
+++ resolved
@@ -37,49 +37,6 @@
 With `--json` the table is printed to stderr and the JSON object to stdout so it
 can be piped directly into other tools.
 
-<<<<<<< HEAD
-## ESII metric
-
-The repository includes helpers for computing the Environmental Sustainability
-Improvement Index which relates reliability gains to carbon cost.  See
-[docs/ESII.md](docs/ESII.md) for details on converting added wire area into an
-embodied-carbon term and for examples of reporting ESII with the embodied
-component included.
-=======
-Example of inspecting the uncertainty returned from ``compute_fit_post``:
-
-```python
-from fit import compute_fit_post, ecc_coverage_factory
-
-fit = compute_fit_post(
-    64,
-    10.0,
-    {2: {"adj": 5.0}},
-    ecc_coverage_factory("SEC-DED"),
-    scrub_interval_s=0.0,
-    fit_bit_stddev=1.0,
-    mbu_rates_stddev_by_k={2: {"adj": 0.5}},
-)
-print(f"FIT: {fit.nominal:.1f} ± {fit.stddev:.1f}")
-```
-
-## ESII metric
-
-The `esii` command computes the Environmental Sustainability Improvement Index
-from reliability gains and carbon costs. A helper function,
-`embodied_from_wire_area`, can derive the embodied carbon term using the wire
-geometry.
-
-```bash
-python eccsim.py esii --fit-base 1000 --fit-ecc 100 \
-    --E-dyn 1 --E-leak 0.5 --ci 0.2 \
-    --wire-area-mm2 0.05 --wire-factor-kg-per-mm2 3
-```
-
-You can alternatively pass `--EC-embodied` directly if the embodied carbon is
-already known.
->>>>>>> 605c6796
-
 ## Running the BCH vs Hamming comparison
 
 1. Compile the simulator:
